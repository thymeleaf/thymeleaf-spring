--- conflicted
+++ resolved
@@ -333,11 +333,7 @@
       <scope>compile</scope>
     </dependency>
 
-<<<<<<< HEAD
-    
-=======
-
->>>>>>> 8c3a051a
+
   </dependencies>
 
 
