--- conflicted
+++ resolved
@@ -143,24 +143,18 @@
         strBuilder.append('}');
         return strBuilder.toString();
     }
-<<<<<<< HEAD
-
-
-=======
-    
+
+
+
     private static boolean checkErrors(final Configuration configuration, 
             final IProcessingContext processingContext, final String fieldExpression, final boolean allowAllFields) {
-	final BindStatus bindStatus = 
-	            FieldUtils.getBindStatus(configuration, processingContext, fieldExpression, allowAllFields);
-	        
-	return bindStatus.isError();
-    }
-    
-    
->>>>>>> 12172aeb
-
-    
-    
+        final BindStatus bindStatus =
+                FieldUtils.getBindStatus(configuration, processingContext, fieldExpression, allowAllFields);
+
+        return bindStatus.isError();
+    }
+    
+
 
     public static BindStatus getBindStatus(
             final Arguments arguments, final String fieldExpression, final boolean allowAllFields) {
